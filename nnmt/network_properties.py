--- conflicted
+++ resolved
@@ -65,12 +65,8 @@
 
 
 @nnmt.utils._check_positive_params
-def _delay_dist_matrix(Delay, Delay_sd, delay_dist, omegas, 
-<<<<<<< HEAD
-                       integration_times=np.arange(1e-8, 1.0, 0.001)):
-=======
+def _delay_dist_matrix(Delay, Delay_sd, delay_dist, omegas,
                        integration_x=np.arange(1e-8, 1.0, 0.001)):
->>>>>>> cc7a66c9
     '''
     Calcs matrix of delay distribution specific pre-factors at given freqs.
 
@@ -85,30 +81,18 @@
         Delay standard deviation matrix in seconds.
     delay_dist : {'none', 'truncated_gaussian', 'gaussian', 'lognormal'}
         String specifying delay distribution.
-        `Note`: For the lognormal distribution no closed form characteristic 
+        `Note`: For the lognormal distribution no closed form characteristic
         function is known. We therefore use the numeric approximation from
-        Beaulieu 2008. Fast convenient numerical computation of lognormal 
-        characteristic functions. IEEE Transactions on communications, 56, 3  
+        Beaulieu 2008. Fast convenient numerical computation of lognormal
+        characteristic functions. IEEE Transactions on communications, 56, 3
     omegas : array_like, optional
        The considered angular frequencies in 2*pi*Hz.
-<<<<<<< HEAD
-    integration_times : array_like, optional
-        Integration times used for numerical integration of the 
-        Fourier-transform for distributions, for which no analytical solution 
-        is available. 
-        
-        Default is np.arange(1e-8, 1.0, 0.001).
-        
-        The logarithmic pdf decays to zero for large delays. A delay of zero
-        is not possible due to the logarithm.
-=======
     # integration_x : array_like, optional
-    #     Integration times used for numerical integration of the 
-    #     lognormal distribution, for which no analytical solution 
+    #     Integration times used for numerical integration of the
+    #     lognormal distribution, for which no analytical solution
     #     is available.
-        
+
     #     Default is np.arange(1e-8, 1.0, 0.001).
->>>>>>> cc7a66c9
 
     Returns
     -------
@@ -134,73 +118,25 @@
         return b0 * b1
 
     elif delay_dist == 'lognormal':
-<<<<<<< HEAD
-        mu = mu_underlying_gaussian(Delay, Delay_sd)
-        sigma = sigma_underlying_gaussian(Delay, Delay_sd)
-        return lognormal_distribution_fourier(omegas,
-                                              mu,
-                                              sigma,
-                                              integration_times)
-        
-
-=======
         # TODO check that delay mean cannot be negative
         mu = mu_underlying_gaussian(Delay, Delay_sd)
         sigma = sigma_underlying_gaussian(Delay, Delay_sd)
         return lognormal_distribution_beaulieu(omegas, mu,
                                               sigma,
                                               integration_x)
-        
->>>>>>> cc7a66c9
+
 def mu_underlying_gaussian(Delay, Delay_sd):
     return np.log(Delay**2 / np.sqrt(Delay**2 + Delay_sd**2))
 
 def sigma_underlying_gaussian(Delay, Delay_sd):
     return np.sqrt(np.log(1 + Delay**2/Delay_sd**2))
 
-<<<<<<< HEAD
-def integrand_real(x, omega, mu_log, sigma_log):
-    a1 = np.cos(np.outer(omega, x))
-    a2 = 1 / (x * sigma_log * np.sqrt(2 * np.pi))
-    a3 = np.exp(-1 * (np.log(x) - mu_log)**2 / (2 * sigma_log**2))
-    return a1 * a2 * a3
-
-def integrand_imag(x, omega, mu_log, sigma_log):
-    a1 = np.sin(np.outer(omega, x))
-    a2 = 1 / (x * sigma_log * np.sqrt(2 * np.pi))
-    a3 = np.exp(-1 * (np.log(x) - mu_log)**2 / (2 * sigma_log**2))
-    return a1 * a2 * a3
-
-def lognormal_distribution_fourier(omega, mu, sigma, integration_times):
-    y = np.zeros([omega.shape[0], *mu.shape], dtype=complex)
-    # excitatory
-    i, j = 0, 0
-    y1 = integrand_real(integration_times, omega[:, i, j], mu[i, j], sigma[i, j])
-    y1 = sint.simps(y1, integration_times)
-    y2 = integrand_imag(integration_times, omega[:, i, j], mu[i, j], sigma[i, j])
-    y2 = sint.simps(y2, integration_times)
-    for i in range(mu.shape[0]):
-        for j in range(0, mu.shape[1], 2):
-            y[:, i, j] = y1-1j*y2 # e^*(-i wx)
-    
-    
-    # inhibitory
-    i, j = 1, 1
-    y1 = integrand_real(integration_times, omega[:, i, j], mu[i, j], sigma[i, j])
-    y1 = sint.simps(y1, integration_times)
-    y2 = integrand_imag(integration_times, omega[:, i, j], mu[i, j], sigma[i, j])
-    y2 = sint.simps(y2, integration_times)
-    for i in range(mu.shape[0]):
-        for j in range(1, mu.shape[1], 2):
-            y[:, i, j] = y1-1j*y2
-        
-=======
 def lognormal_integrand_0(y, omega, sigma_log, part='real'):
     """
     part : ['real' or 'imag']
         determines whether the real or imaginary part is computed
-    
-    Integrated from 0 to omega   
+
+    Integrated from 0 to omega
     """
     if part == 'real': a1 = np.cos(1 / y)
     elif part == 'imag': a1 = np.sin(1 / y)
@@ -228,12 +164,12 @@
 
         for k, w in enumerate(w_vector):
             # Integration from Beaulieu 2008 Eq. 6a & 6b
-        
+
             # Real part
             y1_0 = partial(lognormal_integrand_0, omega=w, sigma_log=s, part='real')
             y1_1 = partial(lognormal_integrand_1, omega=w, sigma_log=s, part='real')
             y1 = sint.quad(y1_0, 0, w)[0] + sint.quad(y1_1, 0, 1/w)[0]
-           
+
             # Imaginary part
             y2_0 = partial(lognormal_integrand_0, omega=w, sigma_log=s, part='imag')
             y2_1 = partial(lognormal_integrand_1, omega=w, sigma_log=s, part='imag')
@@ -242,7 +178,6 @@
             # Final result
             for i in range(mu.shape[0]):
                 for j in range(0, mu.shape[1], 2):
-                    y[k, i, j] = y1-1j*y2      
->>>>>>> cc7a66c9
-    
+                    y[k, i, j] = y1-1j*y2
+
     return y